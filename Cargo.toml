--- conflicted
+++ resolved
@@ -1,10 +1,6 @@
 [package]
 name = "db-migrator"
-<<<<<<< HEAD
-version = "0.2.1"
-=======
 version = "0.2.2"
->>>>>>> f8c13295
 edition = "2021"
 
 # See more keys and their definitions at https://doc.rust-lang.org/cargo/reference/manifest.html
